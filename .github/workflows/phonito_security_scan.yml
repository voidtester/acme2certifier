--- conflicted
+++ resolved
@@ -1,12 +1,5 @@
 name: phonito security scans
 on:
-<<<<<<< HEAD
-  # temporarily disable
-  # push:
-  #  branches-ignore:
-  #    - '**'
-=======
->>>>>>> c6c765d1
   schedule:
     # * daily checks at 05:00am
     - cron:  '0 5 * * *'
