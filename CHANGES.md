<!-- markdownlint-disable  MD013 -->
# Acme2certifier changelog

This is a high-level summary of the most important changes. For a full list of
changes, see the [git commit log](https://github.com/grindsa/acme2certifier/commits)
and pick the appropriate release branch.

<<<<<<< HEAD
## Changes in 0.17.1

**Bugfixes**:

- python request module - version pinning to 2.25.1
=======
## Change in 0.18

**Features and Improvements**:

- [proxy support](docs/proxy_support.md) for http and tls-alpn challenge validation and in several ca-handlers
- [acme_ca_handler](docs/acme_ca.md)
  - support for account registration and http_challenge validation
- [openssl_ca_handler](docs/openssl.md):
  - `cn_enforce` parameter to enfore setting a common name in certificate
  - `whitelist` parameter got renamed to `allowed_domainlist`
  - `blocklist` parameter got renamed to `blocked_domainlist`
- [xca_ca_handler](docs/xca.md):
  - `cn_enforce` parameter to enfore setting a common name in certificate
>>>>>>> 53315a6b

## Changes in 0.17

**Upgrade notes**:

- database scheme gets updated. Please:
  - backup your database before upgrading to the new version
  - read the [upgrade instructions](docs/upgrading.md) if you are running acme2certifer in an django environment

**Features**:

- [Generic ACME protocol handler](docs/acme_ca.md)
- CA handler for [acme2dfn](https://github.com/pfisterer/acme2dfn) (external; ACME proxy for the [German research network's SOAP API](https://blog.pki.dfn.de/tag/soap-api/))
- wsgi_db_handler: allow DB file path configuration
- allow setting config file location via environment variable

**Improvements**:

- `acme` module has been renamed to `acme_srv` to avoid naming clashes with [acme-python](https://acme-python.readthedocs.io/en/stable/)
- allow GET method for newnonce
- don't verify SSL certificate during http-01 challenge validation

## Changes in 0.16

**Features**:

- CA-Handler configuration via environment variables:
  - cmp_ca_handler: ref-num and passphrase
  - certifier_ca_handler: api_user, api_password
  - est_ca_handler: est_host, est_user, est_password
  - mscertsrv_ca_handler: host, user, password
  - nclm_ca_handler: api_user, api_password
  - openssl_ca_handler: passphrase
  - xca_ca_handler: passphrase

**Bugfixes**:

- don't overwrite group ownership for volume folder
- don't copy ca_handler file if a valid ca_handler was defined under `CAhandler` section in acme_srv.cfg
- django migrations files will get stored on volume
- avoidance of KU/EKU duplicates when using templates in xca_ca_handler
- alpn challenge handling in django deployments
- fix for handling of empty challenges
- more robust DNS challenge validation

**Other improvements**:

- [CodeCoverage measurement](https://app.codecov.io/gh/grindsa/acme2certifier/) via codecov.io
- Switch to [acme.sh:latest](https://hub.docker.com/r/neilpang/acme.sh) in CI pipeline
- Regression test-cases for django deployments using either mariadb or postgres backends

## Changes in 0.15.3

**Upgrade notes**:

- database scheme gets updated. Please run either
  - `tools/db_update.py` when using the wsgi_handler or
  - `tools/django_update.py` in case you are using the django.handler

**Bugfixes**:

- fix for `type` field length in `Challenge` table

## Changes in 0.15.2

**Bugfixes**:

- additional fixes for dns-01 challenge validation (handling for *.foo.bar and foo.bar in the same csr)

## Changes in 0.15.1

**Bugfixes**:

- fixes for dns-01 challenge validation
- default ku settings when using xca templates

## Changes in 0.15

**Upgrade notes**:

- You need to run the upgrade-script after updating the package

**Features**:

- support for [tls-alpn-01](https://tools.ietf.org/html/rfc8737) challenges
- eab kid logging and reporting

**Bugfixes**:

- database scheme versioning

## Changes in 0.14

**Upgrade notes**:

- You need to run the upgrade-script after updating the package

**Features**:

- support for [External Account Binding](docs/eab.md)

**Bugfixes**:

- `acme2certifier_wsgi.py`- newaccount() - initialize `Account()` class as context handler

## Changes in 0.13.1

**Upgrade notes**:

- You need to run the upgrade-script after updating the package

**Bugfixes**:

- `helper.py`- fqdn_resolve() - resolve AAAA records
- `helper.py`- url_gete() - ipv4 fallback during http challenge validation  

## Changes in 0.13

**Features**:

- template support in `xca_handler.py` and `nclm_ca_handler.py`
- docker images at [ghcr.io](https://github.com/grindsa?tab=packages)

**Bugfixes/Improvements**:

- refactor `nclm_ca_handler.py`
- refactor `certifier_ca_handler.py`
- workflows for
  - code-scanning (CodeQL and Bandit)
  - ca_handler tests
  - phonito security scans

## Changes in 0.12.1

**Upgrade notes**:

- You need to run the upgrade-script after updating the package

**Bugfixes**:

- `helper.py`- fqdn_resolve() - resolve AAAA records

## Changes in 0.12

**Upgrade notes**:

- its enough to run the upgrade script. Depending on your configuration you need to either run
  - `tools/db_update.py` when using the wsgi_handler or
  - `tools/django_update.py` in case you are using the django.handler

**Features**:

- docker images containing nginx
- readymade images at [dockerhub](https://hub.docker.com/r/grindsa/acme2certifier)

**Bugfixes/Improvements**:

- several fixes in unit-tests
- unit-tests are split into separate files
- unittests for `certifier_ca_handler.py`
- documentation updates
- Github actions to test
  - certificate enrollment for all four containerized deployment options
  - tnauth functionality
  - image creation and dockerhub upload

## Changes in 0.11.1

**Bugfixes**:

- `cmp_ca_handler.py`- avoid crash if tmp_dir has not been specified in config-files
- `order.py` - expiry date will be added during authz creation
- `authorization.py` - corner cases handling in case authz expiry is set to 0
- `wiki-update.yml` - checkout from `grindsa/github-wiki-publish-action@customize_wiki_title`
- `*.md` - meta tag "wiki-name" added

## Changes in 0.11

**Upgrade notes**:

- take a backup of your `acme_srv.db` before doing the upgrade
- update your `db_handler.py` with the latest version from the `examples/db_handler` directory
- database scheme gets updated. Please run either
  - `tools/db_update.py` when using the wsgi_handler or
  - `tools/django_update.py` in case you are using the django.handler
- orders and authorization expire based on (pre)configured timers
- default expiration timer is 86400 seconds and can be adjusted in `acme_srv.cfg`.
- auto expiration can be disabled in `acme_srv.cfg`. Check [docs/acme_srv.md](docs/acme_srv.md) for further information.
- the expiration checks and order/authorization invalidation will be triggered in case a client accesses an `order` or `authorization` resource.  It is recommended to run the script `tools/invalidator.py` after the upgrade to manually check and invalidate expired authorizations and orders and update issuing- and expiration date in the certificate table.

**Features**:

- ca_handler kann be specified in `acme_srv.cfg`
- certifier_ca_handler.py - handling of der encoded certificates in trigger() method
- issuing date and expiration date will be stored in the `certificate` table
- `xca_ca_handler`: new variable `issuing_ca_key`
- basic [reporting and housekeeping](docs/housekeeping.md)
- order and authorization expiration
- method to remove expired certificates from database. Check the `certificate_cleanup` method [docs/housekeeping.md](docs/housekeeping.md) for further information
- database versioning and error logging in case of version mismatch

**Bugfixes***:

- Base64 encoding `certifier_trigger.sh` (removed blanks by using `-w 0`)
- improved exception handling in case of database-errors

## Changes in 0.10

**Upgrade notes**:

- database scheme gets updated. Depending on the db_handler you need to:
  - run `py manage.py makemigrations && py manage.py migrate` in case you use the django_handler.
  - execute the `tools/db_upgrade.py` script when using the wsgi_handler

**Features**:

- http_x_forward header support
- configurable tos
- option to disable contact check
- option to disable tos check

**Bugfixes**:

- mscertsrv_ca_handler: [#37 - pkcs#7 to pem conversion](https://github.com/grindsa/acme2certifier/issues/37)
- mscertsrv_ca_handler: CRLF to LF conversion
- [#35 rfc608  compliant contact checking](https://github.com/grindsa/acme2certifier/issues/35)
- xca_handler: [#38 - prevent error message leakage to client](https://github.com/grindsa/acme2certifier/issues/38)

## Changes in 0.9

**Features**:

- option to mandate the usage of ecc keys
- openssl_handler: "save_as_hex" option
- openssl_handler: black/whitlist support
- openssl_hanlder: option to configure customized cert extensions
- option to configure custom dns resolvers
- xca_handler
- Additional client support (lego and win-acme)

**Bugfixes**:

- updated license
- empty CRL handling
- string parsing in `b64_url_encode()`
- py3 support for est_handler
- [#9 - base64-parsing of dns challenge](https://github.com/grindsa/acme2certifier/issues/9)
- openssl_handler: set correct x509 version
- openssl_handler: mandentory cert-extensions
- harmonization of apache config files
- migration support for docker_django deployment

## Changes in 0.8

**Features**:

- Challenge polling
- Support for CA polling and call-backs
- Certificate profiling in openssl handler
- Ssl support
- Container deployments
- Django project with mysql as backend database

## Changes in 0.7

**Features**:

- support ECC keys
- key update and key roll-over support
- generic CMPv2 handler

## Changes in 0.6

**Features**:

- EST and certsrv support

## Changes in 0.5

**Features**:

- CSR validation against order identifiers

## Changes in 0.4

**Features**:

- experimental TNAuthList identifier and tkauth-01 challenge support
- compatibility with Python3<|MERGE_RESOLUTION|>--- conflicted
+++ resolved
@@ -5,13 +5,6 @@
 changes, see the [git commit log](https://github.com/grindsa/acme2certifier/commits)
 and pick the appropriate release branch.
 
-<<<<<<< HEAD
-## Changes in 0.17.1
-
-**Bugfixes**:
-
-- python request module - version pinning to 2.25.1
-=======
 ## Change in 0.18
 
 **Features and Improvements**:
@@ -25,7 +18,12 @@
   - `blocklist` parameter got renamed to `blocked_domainlist`
 - [xca_ca_handler](docs/xca.md):
   - `cn_enforce` parameter to enfore setting a common name in certificate
->>>>>>> 53315a6b
+
+## Changes in 0.17.1
+
+  **Bugfixes**:
+
+  - python request module - version pinning to 2.25.1
 
 ## Changes in 0.17
 
