<!-- markdownlint-disable  MD013 -->
# Acme2certifier changelog

This is a high-level summary of the most important changes. For a full list of
changes, see the [git commit log](https://github.com/grindsa/acme2certifier/commits)
and pick the appropriate release branch.

<<<<<<< HEAD
=======
## Changes in 0.18.2

**Bugfixes**:

- [Fix the disabling of SSL validation in http-01 challenge](https://github.com/grindsa/acme2certifier/pull/75)

>>>>>>> 1b554f6e
## Changes in 0.18.1

**Features and Improvements**:

- absolute path support for CA- and EABhandler

**Bugfixes**:

- fixed race condition in push_to_docker workflow

## Changes in 0.18

**Upgrade notes**:

- database scheme gets updated. Please run either
  - `tools/db_update.py` when using the wsgi_handler or
  - `tools/django_update.py` in case you are using the django_handler

**Features and Improvements**:

- [proxy support](docs/proxy_support.md) for http and tls-alpn challenge validation and in several ca-handlers
- [acme_ca_handler](docs/acme_ca.md)
  - support for account registration and http_challenge validation
- [openssl_ca_handler](docs/openssl.md):
  - `cn_enforce` parameter to enfore setting a common name in certificate
  - `whitelist` parameter got renamed to `allowed_domainlist`
  - `blocklist` parameter got renamed to `blocked_domainlist`
- [xca_ca_handler](docs/xca.md):
  - `cn_enforce` parameter to enfore setting a common name in certificate

## Changes in 0.17.1

**Bugfixes**:

- python request module - version pinning to 2.25.1

## Changes in 0.17

**Upgrade notes**:

- database scheme gets updated. Please run either
  - `tools/db_update.py` when using the wsgi_handler or
  - `tools/django_update.py` in case you are using the django_handler

**Features**:

- [Generic ACME protocol handler](docs/acme_ca.md)
- CA handler for [acme2dfn](https://github.com/pfisterer/acme2dfn) (external; ACME proxy for the [German research network's SOAP API](https://blog.pki.dfn.de/tag/soap-api/))
- wsgi_db_handler: allow DB file path configuration
- allow setting config file location via environment variable

**Improvements**:

- `acme` module has been renamed to `acme_srv` to avoid naming clashes with [acme-python](https://acme-python.readthedocs.io/en/stable/)
- allow GET method for newnonce
- don't verify SSL certificate during http-01 challenge validation

## Changes in 0.16

**Features**:

- CA-Handler configuration via environment variables:
  - cmp_ca_handler: ref-num and passphrase
  - certifier_ca_handler: api_user, api_password
  - est_ca_handler: est_host, est_user, est_password
  - mscertsrv_ca_handler: host, user, password
  - nclm_ca_handler: api_user, api_password
  - openssl_ca_handler: passphrase
  - xca_ca_handler: passphrase

**Bugfixes**:

- don't overwrite group ownership for volume folder
- don't copy ca_handler file if a valid ca_handler was defined under `CAhandler` section in acme_srv.cfg
- django migrations files will get stored on volume
- avoidance of KU/EKU duplicates when using templates in xca_ca_handler
- alpn challenge handling in django deployments
- fix for handling of empty challenges
- more robust DNS challenge validation

**Other improvements**:

- [CodeCoverage measurement](https://app.codecov.io/gh/grindsa/acme2certifier/) via codecov.io
- Switch to [acme.sh:latest](https://hub.docker.com/r/neilpang/acme.sh) in CI pipeline
- Regression test-cases for django deployments using either mariadb or postgres backends

## Changes in 0.15.3

**Upgrade notes**:

- database scheme gets updated. Please run either
  - `tools/db_update.py` when using the wsgi_handler or
  - `tools/django_update.py` in case you are using the django.handler

**Bugfixes**:

- fix for `type` field length in `Challenge` table

## Changes in 0.15.2

**Bugfixes**:

- additional fixes for dns-01 challenge validation (handling for *.foo.bar and foo.bar in the same csr)

## Changes in 0.15.1

**Bugfixes**:

- fixes for dns-01 challenge validation
- default ku settings when using xca templates

## Changes in 0.15

**Upgrade notes**:

- You need to run the upgrade-script after updating the package

**Features**:

- support for [tls-alpn-01](https://tools.ietf.org/html/rfc8737) challenges
- eab kid logging and reporting

**Bugfixes**:

- database scheme versioning

## Changes in 0.14

**Upgrade notes**:

- You need to run the upgrade-script after updating the package

**Features**:

- support for [External Account Binding](docs/eab.md)

**Bugfixes**:

- `acme2certifier_wsgi.py`- newaccount() - initialize `Account()` class as context handler

## Changes in 0.13.1

**Upgrade notes**:

- You need to run the upgrade-script after updating the package

**Bugfixes**:

- `helper.py`- fqdn_resolve() - resolve AAAA records
- `helper.py`- url_gete() - ipv4 fallback during http challenge validation  

## Changes in 0.13

**Features**:

- template support in `xca_handler.py` and `nclm_ca_handler.py`
- docker images at [ghcr.io](https://github.com/grindsa?tab=packages)

**Bugfixes/Improvements**:

- refactor `nclm_ca_handler.py`
- refactor `certifier_ca_handler.py`
- workflows for
  - code-scanning (CodeQL and Bandit)
  - ca_handler tests
  - phonito security scans

## Changes in 0.12.1

**Upgrade notes**:

- You need to run the upgrade-script after updating the package

**Bugfixes**:

- `helper.py`- fqdn_resolve() - resolve AAAA records

## Changes in 0.12

**Upgrade notes**:

- its enough to run the upgrade script. Depending on your configuration you need to either run
  - `tools/db_update.py` when using the wsgi_handler or
  - `tools/django_update.py` in case you are using the django.handler

**Features**:

- docker images containing nginx
- readymade images at [dockerhub](https://hub.docker.com/r/grindsa/acme2certifier)

**Bugfixes/Improvements**:

- several fixes in unit-tests
- unit-tests are split into separate files
- unittests for `certifier_ca_handler.py`
- documentation updates
- Github actions to test
  - certificate enrollment for all four containerized deployment options
  - tnauth functionality
  - image creation and dockerhub upload

## Changes in 0.11.1

**Bugfixes**:

- `cmp_ca_handler.py`- avoid crash if tmp_dir has not been specified in config-files
- `order.py` - expiry date will be added during authz creation
- `authorization.py` - corner cases handling in case authz expiry is set to 0
- `wiki-update.yml` - checkout from `grindsa/github-wiki-publish-action@customize_wiki_title`
- `*.md` - meta tag "wiki-name" added

## Changes in 0.11

**Upgrade notes**:

- take a backup of your `acme_srv.db` before doing the upgrade
- update your `db_handler.py` with the latest version from the `examples/db_handler` directory
- database scheme gets updated. Please run either
  - `tools/db_update.py` when using the wsgi_handler or
  - `tools/django_update.py` in case you are using the django.handler
- orders and authorization expire based on (pre)configured timers
- default expiration timer is 86400 seconds and can be adjusted in `acme_srv.cfg`.
- auto expiration can be disabled in `acme_srv.cfg`. Check [docs/acme_srv.md](docs/acme_srv.md) for further information.
- the expiration checks and order/authorization invalidation will be triggered in case a client accesses an `order` or `authorization` resource.  It is recommended to run the script `tools/invalidator.py` after the upgrade to manually check and invalidate expired authorizations and orders and update issuing- and expiration date in the certificate table.

**Features**:

- ca_handler kann be specified in `acme_srv.cfg`
- certifier_ca_handler.py - handling of der encoded certificates in trigger() method
- issuing date and expiration date will be stored in the `certificate` table
- `xca_ca_handler`: new variable `issuing_ca_key`
- basic [reporting and housekeeping](docs/housekeeping.md)
- order and authorization expiration
- method to remove expired certificates from database. Check the `certificate_cleanup` method [docs/housekeeping.md](docs/housekeeping.md) for further information
- database versioning and error logging in case of version mismatch

**Bugfixes***:

- Base64 encoding `certifier_trigger.sh` (removed blanks by using `-w 0`)
- improved exception handling in case of database-errors

## Changes in 0.10

**Upgrade notes**:

- database scheme gets updated. Depending on the db_handler you need to:
  - run `py manage.py makemigrations && py manage.py migrate` in case you use the django_handler.
  - execute the `tools/db_upgrade.py` script when using the wsgi_handler

**Features**:

- http_x_forward header support
- configurable tos
- option to disable contact check
- option to disable tos check

**Bugfixes**:

- mscertsrv_ca_handler: [#37 - pkcs#7 to pem conversion](https://github.com/grindsa/acme2certifier/issues/37)
- mscertsrv_ca_handler: CRLF to LF conversion
- [#35 rfc608  compliant contact checking](https://github.com/grindsa/acme2certifier/issues/35)
- xca_handler: [#38 - prevent error message leakage to client](https://github.com/grindsa/acme2certifier/issues/38)

## Changes in 0.9

**Features**:

- option to mandate the usage of ecc keys
- openssl_handler: "save_as_hex" option
- openssl_handler: black/whitlist support
- openssl_hanlder: option to configure customized cert extensions
- option to configure custom dns resolvers
- xca_handler
- Additional client support (lego and win-acme)

**Bugfixes**:

- updated license
- empty CRL handling
- string parsing in `b64_url_encode()`
- py3 support for est_handler
- [#9 - base64-parsing of dns challenge](https://github.com/grindsa/acme2certifier/issues/9)
- openssl_handler: set correct x509 version
- openssl_handler: mandentory cert-extensions
- harmonization of apache config files
- migration support for docker_django deployment

## Changes in 0.8

**Features**:

- Challenge polling
- Support for CA polling and call-backs
- Certificate profiling in openssl handler
- Ssl support
- Container deployments
- Django project with mysql as backend database

## Changes in 0.7

**Features**:

- support ECC keys
- key update and key roll-over support
- generic CMPv2 handler

## Changes in 0.6

**Features**:

- EST and certsrv support

## Changes in 0.5

**Features**:

- CSR validation against order identifiers

## Changes in 0.4

**Features**:

- experimental TNAuthList identifier and tkauth-01 challenge support
- compatibility with Python3<|MERGE_RESOLUTION|>--- conflicted
+++ resolved
@@ -5,15 +5,12 @@
 changes, see the [git commit log](https://github.com/grindsa/acme2certifier/commits)
 and pick the appropriate release branch.
 
-<<<<<<< HEAD
-=======
 ## Changes in 0.18.2
 
 **Bugfixes**:
 
 - [Fix the disabling of SSL validation in http-01 challenge](https://github.com/grindsa/acme2certifier/pull/75)
 
->>>>>>> 1b554f6e
 ## Changes in 0.18.1
 
 **Features and Improvements**:
