<!-- markdownlint-disable  MD013 -->
# Acme2certifier changelog

This is a high-level summary of the most important changes. For a full list of
changes, see the [git commit log](https://github.com/grindsa/acme2certifier/commits)
and pick the appropriate release branch.

<<<<<<< HEAD
# Changes in devel
=======
# Changes in 0.34
>>>>>>> d401f92b

**Features and Improvements**:

- [Enrollment profiling via external account binding](docs/eab_profiling.md)
- [#144](https://github.com/grindsa/acme2certifier/issues/144) configuration option to supress product name
- [#143](https://github.com/grindsa/acme2certifier/issues/143) template name as part of the user-agent field in wcce/wes handler
- configuration option to limit the number of identifiers in a single order request
- `burst` parameter in example nginx.conf to ratelimit incoming requests
- [container images for arm64 plattforms](https://hub.docker.com/layers/grindsa/acme2certifier/apache2-wsgi/images/sha256-9092e98ad23fa94dfb17534333a9306ec447b274c2e4b5bbaee0b8bc41c6becc?context=repo)
- regression tests on arm64 plattforms

**Bugfixes**:

- [#147](https://github.com/grindsa/acme2certifier/pull/147) correct content-type for problem+json message
- updated [eab-example files](https://github.com/grindsa/acme2certifier/tree/master/examples/eab_handler) as hmac must be longer than 256bits
- identifier sanitizing

# Changes in 0.33.3

**Features and Improvements**:

- some smaller modifications run flawless on Redhat8 and derivates
- Workflows to test rpm-deployment on RHEL8 and RHEL9

# Changes in 0.33.2

**Upgrade notes**:

- database scheme gets updated. Please run either
  - `tools/db_update.py` when using the wsgi_handler or
  - `tools/django_update.py` in case you are using the django_handler

**Bugfixes**:

- [134](https://github.com/grindsa/acme2certifier/issues/134) - acme_srv_housekeeping" -> value too long for "name" field
- [135](https://github.com/grindsa/acme2certifier/issues/134) - acme_srv_housekeeping dbversion ist set back to 0.23.1 after container restart

# Changes in 0.33.1

**Bugfixes**:

- [132](https://github.com/grindsa/acme2certifier/issues/132) - returning serial numbers in hex-format with leading zero

# Changes in 0.33

**Upgrade notes**:

- database scheme gets updated. Please run either
  - `tools/db_update.py` when using the wsgi_handler or
  - `tools/django_update.py` in case you are using the django_handler

**Features and Improvements**:

- Support [draft-ietf-acme-ari-02](https://datatracker.ietf.org/doc/draft-ietf-acme-ari/02): Renewal Information (ARI) Extension
- First version of [Insta ASA CA handler](docs/asa.md)
- [winacme renewal-info workaround](https://github.com/grindsa/acme2certifier/issues/127)
- better logging to ease troubleshootnig of eab
- code refactoring to improve [f-string handling](https://pylint.pycqa.org/en/latest/user_guide/messages/convention/consider-using-f-string.html)

# Changes in 0.32

**Features and Improvements**:

- [#114](https://github.com/grindsa/acme2certifier/issues/114) `cert_validity_adjust` parameter in openssl_ca_handler.py to limi cartificate validity so that a certificate is never valid longer than any ca certificate in the certificate chain

# Changes in 0.31

**Features and Improvements**:

- refactor `opennssl_ca_handler.py` and `xca_ca_handler.py` to replace pyopenssl
- type hints for large parts of the project

# Changes in 0.30

**Upgrade notes**:

- database scheme gets updated. Please run either
  - `tools/db_update.py` when using the wsgi_handler or
  - `tools/django_update.py` in case you are using the django_handler

  **Features and Improvements**:

  - [use http-header attributes to pass data from acme-client to ca-handler](https://github.com/grindsa/acme2certifier/blob/devel/docs/header_info.md)
  - ProfileID support in `certifier_ca_handler.py`
  - [Kerberos support](https://github.com/grindsa/acme2certifier/issues/119#issuecomment-1763851071) in `mswcce_ca_handler.py`
  - [#122](https://github.com/grindsa/acme2certifier/issues/122) support of `sectigo-email-01` challenges

# Changes in 0.29.2

**Bugfixes**:

- #119 - handling of utf-8 encoded parameters in `acme_srv.cfg`
- adding `python3-requests-ntlm` dependency in control file for debian packages
- multiple smaller fixes in workflow files

# Changes to 0.29.1

- withdrawn as released by mistake

# Changes in 0.29

**Upgrade notes**:

- database scheme gets updated. Please run either
  - `tools/db_update.py` when using the wsgi_handler or
  - `tools/django_update.py` in case you are using the django_handler

**Features and Improvements**:

- Support [RFC 8738](https://www.rfc-editor.org/rfc/rfc8738.html): Certificates for IP addresses
- Support [draft-ietf-acme-ari-01](https://datatracker.ietf.org/doc/draft-ietf-acme-ari/01): Renewal Information (ARI) Extension
- Interoperability testing with [Caddy](https://caddyserver.com/docs/automatic-https) as part of regular regression

# Changes in 0.28

**Features and Improvements**:

- input validation in django deployments
- return account status when querying the account endpoint or sending a request to `new-account` with empty payload
- merge codescanning workflows into a single file

**Bugfixes**:

- [#111](https://github.com/grindsa/acme2certifier/issues/111) - Nonce handling in error responses
- [#112](https://github.com/grindsa/acme2certifier/issues/112) - Keyrollover in Posh-ACME

# Changes in 0.27

**Features and Improvements**:

- interoperability testing with [traefik](https://traefik.io/)
- refactor revocation function in openxpki_ca_handler to support revocation operation in certbot
- support pkcs7 loading in der format
- obsolete pyopenssl in various helper functions, est_ca_handler and mscertserv_ca_handler

**Bugfixes**:

- sending alpn-extension in ClientHello message during tls-alpn-01 challenge validation
- removed misleading debug messages in `openxpki_ca_handler.py`
- support existing acme-accounts in `acme_ca_hander.py`
- address codesmells in dockerfiles

# Changes in 0.26

**Features and Improvements**:

- support ClientAuthentication in `openxpki_ca_handler.py` and `est_ca_handler.py` by using pkcs12 files
- provide pkcs12 passphrases for `ejbca_ca_handler.py`, `openxpki_ca_handler.py` and `est_ca_handler.py` as environment variables

**Bugfixes**:

- #104 - conffile support in debian package to avoid overriding configuration files

# Changes in 0.25.1

**Bugfixes**:

- replace obsoleted `dns.resolver.query()` with `dns.resolver.resolve()`

# Changes in 0.25

**Features and Improvements**:

- CA handler for [EJBCA](https://www.ejbca.org/)
- CA handler for [OpenXPKI](https://www.openxpki.org/)

**Bugfixes**:

- adding missing python modules to RPM spec file
- add revocation operations to CA handler regression test suite

# Changes in 0.24

**Features and Improvements**:

- reduce number of layers in docker images
- Workflows are using checkout@v3 actions
- default nginx ssl config file in rpm package corrected
- delete seclinux configuration files after rpm installation
- delete obsolete files from repo
- rpm package tests during regression
- [sbom generation](https://github.com/grindsa/sbom/tree/main/sbom/acme2certifier) as part of [docker image create worflow](.github/workflows/push_images_to_dockerhub.yml)
- rpm and deb package generatation as part of [create release workflow](.github/workflows/create_release.yml)
- nginx django test workflows

# Changes in 0.23.2

**Features and Improvements**:

- [rpm](docs/install_rpm.md) and [deb](docs/install_deb.md) packages

# Changes in 0.23.1

**Bugfixes**:

- [#99 - Authorization.value max_length too short for SAN entries](https://github.com/grindsa/acme2certifier/issues/99)

# Changes in 0.23

**Features and Improvements**:

- Healthcheck in directory ressource [#94](https://github.com/grindsa/acme2certifier/issues/94)
- check `acme_srv.cfg` for options starting with "

**Bugfixes**:

- [#95](https://github.com/grindsa/acme2certifier/issues/95)
- workflow django psql workflow
- some more linting

# Changes in 0.22

**Features and Improvements**:

- containers got migrated to Ubuntu 22.04
- nclm handler supporting NCLM 22 and above

**Bugfixes**:

- [pycodestyle 2.9.1](https://pycodestyle.pycqa.org/en/2.9.1/intro.html) linting
- time adjustment in CMPv2 workflow to avoid race condition related timeouts
- link updates in [README.md](README.md)
- attribute type in error responses [#92](https://github.com/grindsa/acme2certifier/issues/92)

## Changes in 0.21

**Features and Improvements**:

- support of enrollment [hooks](docs/hooks.md)
- `challenge_validation_timeout` parameter in [acme_srv.cfg](docs/acme_srv.md)
- cmpv2_ca_handler using the inbuilt cmp feature from openssl 3.0
- Github action to test certificate enrollment using CMPv2 protocol
- Github action to test certificate enrollment from [NetGuard Certificate Lifecycle Manager](docs/nclm.md)

**Bugfixes**:

- RFC compliant content-type in error responses

## Changes in 0.20

**Features and Improvements**:

- [CA handler](docs/mswcce.md) using Microsoft Windows Client Certificate Enrollment Protocol
- asynchronous enrollment workflow using threading module
- option to re-use certificates enrolled within a certain time window
- workflow using [Posh-ACME](https://github.com/rmbolger/Posh-ACME)

**Bugfixes**:

- return challenge status when creating/polling Authorization resources
- remove duplicated certificate extension in openssl_ca_handler.py
- change challenge status to 'invalid' in case enrollment fails

## Changes in 0.19.3

**Features and Improvements**:

- disable TLSv1.0 and TLSv1.1 fallback when conduction TLS-ALP=1 challenge validation
- python3-cryptography will be installed via pip to fulfill dependencies from pyOpenssl
- Changed encoding detection library from chardet to charset_normalizer
- [lgtm](https://lgtm.com/projects/g/grindsa/acme2certifier/context:python) conformance

## Changes in 0.19.2

**Features and Improvements**:

- support for django 3.x
- workflow for application testing using win-acme
- additional linting and pep8 conformance checks

## Changes in 0.19.1

**Features and Improvements**:

- pep8 conformance
- time adjustments in certmanager and django workflows
- addressing code-scanning alerts from bandit and CodeQL

## Changes in 0.19

**Bugfixes**:

- [Authorization polling does not trigger challenge validation anymore](https://github.com/grindsa/acme2certifier/issues/76)
- Overcome database locking situations in django environments using sqlite3 backends

**Features and Improvements**:

- [RFC compliant Wildcard handling](https://github.com/grindsa/acme2certifier/issues/76)

## Changes in 0.18.2

**Bugfixes**:

- [Fix the disabling of SSL validation in http-01 challenge](https://github.com/grindsa/acme2certifier/pull/75)

## Changes in 0.18.1

**Features and Improvements**:

- absolute path support for CA- and EABhandler

**Bugfixes**:

- fixed race condition in push_to_docker workflow

## Changes in 0.18

**Upgrade notes**:

- database scheme gets updated. Please run either
  - `tools/db_update.py` when using the wsgi_handler or
  - `tools/django_update.py` in case you are using the django_handler

**Features and Improvements**:

- [proxy support](docs/proxy_support.md) for http and tls-alpn challenge validation and in several ca-handlers
- [acme_ca_handler](docs/acme_ca.md)
  - support for account registration and http_challenge validation
- [openssl_ca_handler](docs/openssl.md):
  - `cn_enforce` parameter to enfore setting a common name in certificate
  - `whitelist` parameter got renamed to `allowed_domainlist`
  - `blocklist` parameter got renamed to `blocked_domainlist`
- [xca_ca_handler](docs/xca.md):
  - `cn_enforce` parameter to enfore setting a common name in certificate

## Changes in 0.17.1

**Bugfixes**:

- python request module - version pinning to 2.25.1

## Changes in 0.17

**Upgrade notes**:

- database scheme gets updated. Please run either
  - `tools/db_update.py` when using the wsgi_handler or
  - `tools/django_update.py` in case you are using the django_handler

**Features**:

- [Generic ACME protocol handler](docs/acme_ca.md)
- CA handler for [acme2dfn](https://github.com/pfisterer/acme2dfn)
- wsgi_db_handler: allow DB file path configuration
- allow setting config file location via environment variable

**Improvements**:

- `acme` module has been renamed to `acme_srv` to avoid naming clashes with [acme-python](https://acme-python.readthedocs.io/en/stable/)
- allow GET method for newnonce
- don't verify SSL certificate during http-01 challenge validation

## Changes in 0.16

**Features**:

- CA-Handler configuration via environment variables:
  - cmp_ca_handler: ref-num and passphrase
  - certifier_ca_handler: api_user, api_password
  - est_ca_handler: est_host, est_user, est_password
  - mscertsrv_ca_handler: host, user, password
  - nclm_ca_handler: api_user, api_password
  - openssl_ca_handler: passphrase
  - xca_ca_handler: passphrase

**Bugfixes**:

- don't overwrite group ownership for volume folder
- don't copy ca_handler file if a valid ca_handler was defined under `CAhandler` section in acme_srv.cfg
- django migrations files will get stored on volume
- avoidance of KU/EKU duplicates when using templates in xca_ca_handler
- alpn challenge handling in django deployments
- fix for handling of empty challenges
- more robust DNS challenge validation

**Other improvements**:

- [CodeCoverage measurement](https://app.codecov.io/gh/grindsa/acme2certifier/) via codecov.io
- Switch to [acme.sh:latest](https://hub.docker.com/r/neilpang/acme.sh) in CI pipeline
- Regression test-cases for django deployments using either mariadb or postgres backends
- experimental CLI framework (not yet useable)

## Changes in 0.15.3

**Upgrade notes**:

- database scheme gets updated. Please run either
  - `tools/db_update.py` when using the wsgi_handler or
  - `tools/django_update.py` in case you are using the django.handler

**Bugfixes**:

- fix for `type` field length in `Challenge` table

## Changes in 0.15.2

**Bugfixes**:

- additional fixes for dns-01 challenge validation (handling for *.foo.bar and foo.bar in the same csr)

## Changes in 0.15.1

**Bugfixes**:

- fixes for dns-01 challenge validation
- default ku settings when using xca templates

## Changes in 0.15

**Upgrade notes**:

- You need to run the upgrade-script after updating the package

**Features**:

- support for [tls-alpn-01](https://tools.ietf.org/html/rfc8737) challenges
- eab kid logging and reporting

**Bugfixes**:

- database scheme versioning

## Changes in 0.14

**Upgrade notes**:

- You need to run the upgrade-script after updating the package

**Features**:

- support for [External Account Binding](docs/eab.md)

**Bugfixes**:

- `acme2certifier_wsgi.py`- newaccount() - initialize `Account()` class as context handler

## Changes in 0.13.1

**Upgrade notes**:

- You need to run the upgrade-script after updating the package

**Bugfixes**:

- `helper.py`- fqdn_resolve() - resolve AAAA records
- `helper.py`- url_gete() - ipv4 fallback during http challenge validation

## Changes in 0.13

**Features**:

- template support in `xca_handler.py` and `nclm_ca_handler.py`
- docker images at [ghcr.io](https://github.com/grindsa?tab=packages)

**Bugfixes/Improvements**:

- refactor `nclm_ca_handler.py`
- refactor `certifier_ca_handler.py`
- workflows for
  - code-scanning (CodeQL and Bandit)
  - ca_handler tests
  - phonito security scans

## Changes in 0.12.1

**Upgrade notes**:

- You need to run the upgrade-script after updating the package

**Bugfixes**:

- `helper.py`- fqdn_resolve() - resolve AAAA records

## Changes in 0.12

**Upgrade notes**:

- its enough to run the upgrade script. Depending on your configuration you need to either run
  - `tools/db_update.py` when using the wsgi_handler or
  - `tools/django_update.py` in case you are using the django.handler

**Features**:

- docker images containing nginx
- readymade images at [dockerhub](https://hub.docker.com/r/grindsa/acme2certifier)

**Bugfixes/Improvements**:

- several fixes in unit-tests
- unit-tests are split into separate files
- unittests for `certifier_ca_handler.py`
- documentation updates
- Github actions to test
  - certificate enrollment for all four containerized deployment options
  - tnauth functionality
  - image creation and dockerhub upload

## Changes in 0.11.1

**Bugfixes**:

- `cmp_ca_handler.py`- avoid crash if tmp_dir has not been specified in config-files
- `order.py` - expiry date will be added during authz creation
- `authorization.py` - corner cases handling in case authz expiry is set to 0
- `wiki-update.yml` - checkout from `grindsa/github-wiki-publish-action@customize_wiki_title`
- `*.md` - meta tag "wiki-name" added

## Changes in 0.11

**Upgrade notes**:

- take a backup of your `acme_srv.db` before doing the upgrade
- update your `db_handler.py` with the latest version from the `examples/db_handler` directory
- database scheme gets updated. Please run either
  - `tools/db_update.py` when using the wsgi_handler or
  - `tools/django_update.py` in case you are using the django.handler
- orders and authorization expire based on (pre)configured timers
- default expiration timer is 86400 seconds and can be adjusted in `acme_srv.cfg`.
- auto expiration can be disabled in `acme_srv.cfg`. Check [docs/acme_srv.md](docs/acme_srv.md) for further information.
- the expiration checks and order/authorization invalidation will be triggered in case a client accesses an `order` or `authorization` resource.  It is recommended to run the script `tools/invalidator.py` after the upgrade to manually check and invalidate expired authorizations and orders and update issuing- and expiration date in the certificate table.

**Features**:

- ca_handler kann be specified in `acme_srv.cfg`
- certifier_ca_handler.py - handling of der encoded certificates in trigger() method
- issuing date and expiration date will be stored in the `certificate` table
- `xca_ca_handler`: new variable `issuing_ca_key`
- basic [reporting and housekeeping](docs/housekeeping.md)
- order and authorization expiration
- method to remove expired certificates from database. Check the `certificate_cleanup` method [docs/housekeeping.md](docs/housekeeping.md) for further information
- database versioning and error logging in case of version mismatch

**Bugfixes***:

- Base64 encoding `certifier_trigger.sh` (removed blanks by using `-w 0`)
- improved exception handling in case of database-errors

## Changes in 0.10

**Upgrade notes**:

- database scheme gets updated. Depending on the db_handler you need to:
  - run `py manage.py makemigrations && py manage.py migrate` in case you use the django_handler.
  - execute the `tools/db_upgrade.py` script when using the wsgi_handler

**Features**:

- http_x_forward header support
- configurable tos
- option to disable contact check
- option to disable tos check

**Bugfixes**:

- mscertsrv_ca_handler: [#37 - pkcs#7 to pem conversion](https://github.com/grindsa/acme2certifier/issues/37)
- mscertsrv_ca_handler: CRLF to LF conversion
- [#35 rfc608  compliant contact checking](https://github.com/grindsa/acme2certifier/issues/35)
- xca_handler: [#38 - prevent error message leakage to client](https://github.com/grindsa/acme2certifier/issues/38)

## Changes in 0.9

**Features**:

- option to mandate the usage of ecc keys
- openssl_handler: "save_as_hex" option
- openssl_handler: black/whitlist support
- openssl_hanlder: option to configure customized cert extensions
- option to configure custom dns resolvers
- xca_handler
- Additional client support (lego and win-acme)

**Bugfixes**:

- updated license
- empty CRL handling
- string parsing in `b64_url_encode()`
- py3 support for est_handler
- [#9 - base64-parsing of dns challenge](https://github.com/grindsa/acme2certifier/issues/9)
- openssl_handler: set correct x509 version
- openssl_handler: mandentory cert-extensions
- harmonization of apache config files
- migration support for docker_django deployment

## Changes in 0.8

**Features**:

- Challenge polling
- Support for CA polling and call-backs
- Certificate profiling in openssl handler
- Ssl support
- Container deployments
- Django project with mysql as backend database

## Changes in 0.7

**Features**:

- support ECC keys
- key update and key roll-over support
- generic CMPv2 handler

## Changes in 0.6

**Features**:

- EST and certsrv support

## Changes in 0.5

**Features**:

- CSR validation against order identifiers

## Changes in 0.4

**Features**:

- experimental TNAuthList identifier and tkauth-01 challenge support
- compatibility with Python3<|MERGE_RESOLUTION|>--- conflicted
+++ resolved
@@ -5,11 +5,7 @@
 changes, see the [git commit log](https://github.com/grindsa/acme2certifier/commits)
 and pick the appropriate release branch.
 
-<<<<<<< HEAD
-# Changes in devel
-=======
 # Changes in 0.34
->>>>>>> d401f92b
 
 **Features and Improvements**:
 
