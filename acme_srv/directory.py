--- conflicted
+++ resolved
@@ -21,11 +21,7 @@
         self.dbstore = DBstore(debug, self.logger)
         self.supress_version = False
         self.suppress_product_information = False
-<<<<<<< HEAD
-        self.home = 'https://github.com/grindsa/acme2certifier'
-=======
         self.home = GH_HOME
->>>>>>> af544c17
         self.tos_url = None
         self.version = __version__
         self.dbversion = __dbversion__
@@ -57,11 +53,7 @@
         if 'Directory' in config_dic and 'url_prefix' in config_dic['Directory']:
             self.url_prefix = config_dic['Directory']['url_prefix']
 
-<<<<<<< HEAD
-        self.home = config_dic.get('Directory', 'home', fallback='https://github.com/grindsa/acme2certifier')
-=======
         self.home = config_dic.get('Directory', 'home', fallback=GH_HOME)
->>>>>>> af544c17
 
         try:
             self.suppress_product_information = config_dic.getboolean('Directory', 'suppress_product_information', fallback=False)
@@ -95,11 +87,7 @@
             if not self.supress_version:
                 d_dic['meta']['version'] = self.version
         else:
-<<<<<<< HEAD
-            if self.home != 'https://github.com/grindsa/acme2certifier':
-=======
             if self.home != GH_HOME:
->>>>>>> af544c17
                 d_dic['meta']['home'] = self.home
 
         # add terms of service
