--- conflicted
+++ resolved
@@ -311,11 +311,7 @@
         for san in sans_list:
             sans.append(f'IP:{san}')
     except Exception as err:
-<<<<<<< HEAD
-        logger.error('cert_san_get(): Error: {0}'.format(err))
-=======
         logger.error('cert_san_get(): Error: %s', err)
->>>>>>> 33a00e4a
         # we may add the routing to get the sanes via pyopenssl here if needed (sans = cert_san_pyopenssl_get(logger, certificate, recode=recode))
 
     logger.debug('cert_san_get() ended')
@@ -340,11 +336,7 @@
     else:
         logger.error("cert_ski_pyopenssl_get(): No SKI found in certificate")
         ski_hex = None
-<<<<<<< HEAD
-    logger.debug('cert_ski_pyopenssl_cert() ended with: {0}'.format(ski_hex))
-=======
     logger.debug('cert_ski_pyopenssl_cert() ended with: %s', ski_hex)
->>>>>>> 33a00e4a
     return ski_hex
 
 
@@ -357,15 +349,9 @@
         ski = cert.extensions.get_extension_for_oid(x509.OID_SUBJECT_KEY_IDENTIFIER)
         ski_value = ski.value.digest.hex()
     except Exception as err:
-<<<<<<< HEAD
-        logger.error('cert_ski_get(): Error: {0}'.format(err))
-        ski_value = cert_ski_pyopenssl_get(logger, certificate)
-    logger.debug('cert_ski_get() ended with: {0}'.format(ski_value))
-=======
         logger.error('cert_ski_get(): Error: %s', err)
         ski_value = cert_ski_pyopenssl_get(logger, certificate)
     logger.debug('cert_ski_get() ended with: %s', ski_value)
->>>>>>> 33a00e4a
     return ski_value
 
 
@@ -477,11 +463,7 @@
         )
     else:
         pubkey = None
-<<<<<<< HEAD
-    logger.debug('CAhandler.cert_pubkey_get() ended with: {0}'.format(pubkey))
-=======
     logger.debug('CAhandler.cert_pubkey_get() ended with: %s', pubkey)
->>>>>>> 33a00e4a
     return pubkey
 
 
