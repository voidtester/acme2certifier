--- conflicted
+++ resolved
@@ -433,13 +433,8 @@
         if code == 200:
             if 'type' in payload and 'data' in payload:
                 if payload['type'] == 'report':
-<<<<<<< HEAD
-                    if payload['data']['name'] in ('certificates', 'accounts'):
-                        if payload['data']['format'] in ('csv', 'json'):
-=======
                     if 'name' in payload['data'] and payload['data']['name'] in ('certificates', 'accounts'):
                         if 'format' in payload['data'] and payload['data']['format'] in ('csv', 'json'):
->>>>>>> b4343617
                             if payload['data']['name'] == 'certificates':
                                 response_dic['data'] = self.certreport_get(report_format=payload['data']['format'])
                             elif payload['data']['name'] == 'accounts':
@@ -453,17 +448,6 @@
                         code = 400
                         message = 'urn:ietf:params:acme:error:malformed'
                         detail = 'unknown report type'
-<<<<<<< HEAD
-
-            else:
-                code = 400
-                message = 'urn:ietf:params:acme:error:malformed'
-                detail = 'type field is missing in payload'
-
-        # prepare/enrich response
-        status_dic = {'code': code, 'message': message, 'detail': detail}
-        response_dic = self.message.prepare_response(response_dic, status_dic)
-=======
                 else:
                     code = 400
                     message = 'urn:ietf:params:acme:error:malformed'
@@ -476,7 +460,6 @@
         # prepare/enrich response
         status_dic = {'code': code, 'type': message, 'detail': detail}
         response_dic = self.message.prepare_response(response_dic, status_dic, False)
->>>>>>> b4343617
         self.logger.debug('Housekeeping.parse() returned something.')
 
         return response_dic