#!/usr/bin/python
# -*- coding: utf-8 -*-
# pylint: disable=c0209
""" Housekeeping class """
# pylint: disable=c0209
from __future__ import print_function
import csv
import json
from acme_srv.db_handler import DBstore
from acme_srv.authorization import Authorization
from acme_srv.certificate import Certificate
from acme_srv.message import Message
from acme_srv.order import Order
from acme_srv.helper import load_config, uts_to_date_utc, cert_dates_get, cert_serial_get, uts_now
from acme_srv.version import __version__


class Housekeeping(object):
    """ Housekeeping class """
    def __init__(self, debug=None, logger=None):
        self.logger = logger
        self.dbstore = DBstore(debug, self.logger)
        self.message = Message(debug, None, self.logger)
        self.debug = debug

    def __enter__(self):
        """ Makes ACMEHandler a Context Manager """
        self._config_load()
        return self

    def __exit__(self, *args):
        """ cose the connection at the end of the context """

    def _accountlist_get(self):
        """ get list of certs from database """
        self.logger.debug('Housekeeping._certlist_get()')
        try:
            result = self.dbstore.accountlist_get()
        except Exception as err_:
            self.logger.critical('acme2certifier database error in Housekeeping._accountlist_get(): {0}'.format(err_))
            result = None
        return result

    def _certificatelist_get(self):
        """ get list of certs from database """
        self.logger.debug('Housekeeping._certlist_get()')
        try:
            result = self.dbstore.certificatelist_get()
        except Exception as err_:
            self.logger.critical('acme2certifier database error in Housekeeping.certificatelist_get(): {0}'.format(err_))
            result = None
        return result

    def _cliconfig_check(self, config_dic):
        """ verify config """
        self.logger.debug('config_check()')

        check_result = True
        if 'list' not in config_dic and 'jwkname' not in config_dic and 'jwk' not in config_dic:
            self.logger.error('Error: cliuser_mgmt.py config_check() failed: Either jwkname or jwk must be specified')
            check_result = False

        return check_result

    def _cliaccounts_list(self, silent=True):
        """ list cli accounts """
        self.logger.debug('Housekeeping._cliaccounts_list()')
        try:
            result = self.dbstore.cliaccountlist_get()
        except Exception as err_:
            self.logger.critical('acme2certifier database error in Housekeeping._cliaccounts_list(): {0}'.format(err_))
            result = None
        if result and not silent:
            self._cliaccounts_format(result)
        return result

    def _cliaccounts_format(self, result_list):
        """ format cliaccount report """
        self.logger.debug('Housekeeping._cliaccounts_format()')
        try:
            print('\n{0}|{1}|{2}|{3}|{4}|{5}'.format('Name'.ljust(15), 'Contact'.ljust(20), 'cliadm'.ljust(6), 'repadm'.ljust(6), 'certadm'.ljust(7), 'Created at'.ljust(20)))
            print('-' * 78)
            for account in sorted(result_list, key=lambda k: k['id']):
                print('{0}|{1}|{2}|{3}|{4}|{5}'.format(account['name'][:15].ljust(15), account['contact'][:20].ljust(20), str(bool(account['cliadmin'])).ljust(6), str(bool(account['reportadmin'])).ljust(6), str(bool(account['certificateadmin'])).ljust(7), account['created_at'].ljust(20)))
            print('\n')
        except Exception as err:
            self.logger.error('acme2certifier  error in Housekeeping._cliaccounts_format(): {0}'.format(err))

    def _clireport_get(self, payload, permissions_dic):
        """ get reports for CLI """
        self.logger.debug('Housekeeping._clireport_get()')
        response_dic = {}
        message = None
        detail = None

        if 'reportadmin' in permissions_dic and permissions_dic['reportadmin']:

            if 'name' in payload['data'] and payload['data']['name'] in ('certificates', 'accounts'):
                if 'format' in payload['data'] and payload['data']['format'] in ('csv', 'json'):
                    if payload['data']['name'] == 'certificates':
                        response_dic['data'] = self.certreport_get(report_format=payload['data']['format'])
                    elif payload['data']['name'] == 'accounts':
                        response_dic['data'] = self.accountreport_get(report_format=payload['data']['format'])
                    code = 200
                else:
                    code = 400
                    message = 'urn:ietf:params:acme:error:malformed'
                    detail = 'unknown report format'
            else:
                code = 400
                message = 'urn:ietf:params:acme:error:malformed'
                detail = 'unknown report type'
        else:
            code = 403
            message = 'urn:ietf:params:acme:error:unauthorized'
            detail = 'No permissions to download reports'

        self.logger.debug('Housekeeping._clireport_get() returned with: {0}/{1}'.format(code, detail))
        return (code, message, detail, response_dic)

    def _config_load(self):
        """ load config from file """
        self.logger.debug('Housekeeping._config_load()')
        config_dic = load_config()
        if 'Housekeeping' in config_dic:
            pass

    def _convert_data(self, cert_list):
        """ convert data from uts to real date """
        self.logger.debug('Housekeeping._convert_dates()')
        for cert in cert_list:
            expire_list = ('order.expires', 'authorization.expires', 'challenge.expires')
            for ele in expire_list:
                if ele in cert and cert[ele]:
                    cert[ele] = uts_to_date_utc(cert[ele], '%Y-%m-%d %H:%M:%S')

            # set uts to 0 if we do not have them in dictionary
            if 'certificate.issue_uts' not in cert or 'certificate.expire_uts' not in cert:
                cert['certificate.issue_uts'] = 0
                cert['certificate.expire_uts'] = 0

            # if uts is zero we try to get the dates from certificate
            if cert['certificate.issue_uts'] == 0 or cert['certificate.expire_uts'] == 0:
                # cover cases without certificate in dict
                if 'certificate.cert_raw' in cert:
                    (issue_uts, expire_uts) = cert_dates_get(self.logger, cert['certificate.cert_raw'])
                    cert['certificate.issue_uts'] = issue_uts
                    cert['certificate.expire_uts'] = expire_uts
                else:
                    cert['certificate.issue_uts'] = 0
                    cert['certificate.expire_uts'] = 0

            if cert['certificate.issue_uts'] > 0 and cert['certificate.expire_uts'] > 0:
                cert['certificate.issue_date'] = uts_to_date_utc(cert['certificate.issue_uts'], '%Y-%m-%d %H:%M:%S')
                cert['certificate.expire_date'] = uts_to_date_utc(cert['certificate.expire_uts'], '%Y-%m-%d %H:%M:%S')
            else:
                cert['certificate.issue_date'] = ''
                cert['certificate.expire_date'] = ''

            # add serial number
            if 'certificate.cert_raw' in cert:
                try:
                    cert['certificate.serial'] = cert_serial_get(self.logger, cert['certificate.cert_raw'])
                except Exception:
                    cert['certificate.serial'] = ''

        return cert_list

    def _csv_dump(self, filename, content):
        """ dump content csv file """
        self.logger.debug('Housekeeping._csv_dump()')
<<<<<<< HEAD
        with open(filename, 'w', encoding='utf8', newline='') as file_:
=======
        with open(filename, 'w', newline='', encoding='utf8') as file_:
>>>>>>> a0e73da6
            writer = csv.writer(file_, delimiter=',', quotechar='"', quoting=csv.QUOTE_NONNUMERIC)
            writer.writerows(content)

    def _data_dic_build(self, config_dic):
        """ cli user manager """
        self.logger.debug('Housekeeping._data_dic_build()')

        data_dic = {}
        if 'jwkname' in config_dic:
            data_dic['name'] = config_dic['jwkname']
        else:
            if 'jwk' in config_dic and 'kid' in config_dic['jwk']:
                data_dic['name'] = config_dic['jwk']['kid']
        if 'delete' not in config_dic or not config_dic['delete']:
            if 'permissions' in config_dic:
                try:
                    data_dic.update(config_dic['permissions'])
                except Exception as err:
                    self.logger.error('acme2certifier  error in Housekeeping._data_dic_build(): {0}'.format(err))

            if 'jwk' in config_dic:
                data_dic['jwk'] = json.dumps(config_dic['jwk'])

            if 'email' in config_dic:
                data_dic['contact'] = config_dic['email']

        return data_dic

    def _json_dump(self, filename, data_):
        """ dump content json file """
        self.logger.debug('Housekeeping._json_dump()')
        jdump = json.dumps(data_, ensure_ascii=False, indent=4, default=str)
<<<<<<< HEAD
        with open(filename, 'w', encoding='utf8', newline='') as file_:
=======
        with open(filename, 'w', newline='', encoding='utf8') as file_:
>>>>>>> a0e73da6
            file_.write(jdump)  # lgtm [py/clear-text-storage-sensitive-data]

    def _fieldlist_normalize(self, field_list, prefix):
        """ normalize field_list """
        self.logger.debug('Housekeeping._fieldlist_normalize()')
        field_dic = {}
        for field in field_list:
            f_list = field.split('__')
            # items from selected list which do not have a table reference get prefix added
            if len(f_list) == 1:
                new_field = '{0}.{1}'.format(prefix, field)
            elif f_list[-2] == 'status' and len(f_list) >= 3:
                # status fields have one reference more
                new_field = '{0}.{1}.{2}'.format(f_list[-3], f_list[-2], f_list[-1])
            else:
                new_field = '{0}.{1}'.format(f_list[-2], f_list[-1])
            field_dic[field] = new_field

        return field_dic

    def _lists_normalize(self, field_list, value_list, prefix):
        """ normalize list """
        self.logger.debug('Housekeeping._list_normalize()')

        field_dic = self._fieldlist_normalize(field_list, prefix)

        new_list = []
        for v_list in value_list:
            # create a temporary dictionary wiht the renamed fields
            tmp_dic = {}
            for field in v_list:
                if field in field_dic:
                    tmp_dic[field_dic[field]] = v_list[field]
            # append dicutionary to list
            new_list.append(tmp_dic)

        # get field_list
        field_list = list(field_dic.values())

        return (field_list, new_list)

    def _to_acc_json(self, account_list):
        """ stack list to json """
        self.logger.debug('Housekeeping._to_acc_json()')

        tmp_json = {}
        error_list = []
        for ele in account_list:

            # we have to ensure that all keys we need to nest are in
            if ele.keys() >= {'account.name', 'order.name', 'authorization.name', 'challenge.name'}:

                # create account entry in case it does not exist
                if ele['account.name'] not in tmp_json:
                    tmp_json[ele['account.name']] = {}
                    tmp_json[ele['account.name']]['orders_dic'] = {}

                if ele['order.name'] not in tmp_json[ele['account.name']]['orders_dic']:
                    tmp_json[ele['account.name']]['orders_dic'][ele['order.name']] = {}
                    tmp_json[ele['account.name']]['orders_dic'][ele['order.name']]['authorizations_dic'] = {}

                if ele['authorization.name'] not in tmp_json[ele['account.name']]['orders_dic'][ele['order.name']]['authorizations_dic']:
                    tmp_json[ele['account.name']]['orders_dic'][ele['order.name']]['authorizations_dic'][ele['authorization.name']] = {}
                    tmp_json[ele['account.name']]['orders_dic'][ele['order.name']]['authorizations_dic'][ele['authorization.name']]['challenges_dic'] = {}

                if ele['challenge.name'] not in tmp_json[ele['account.name']]['orders_dic'][ele['order.name']]['authorizations_dic'][ele['authorization.name']]['challenges_dic']:
                    tmp_json[ele['account.name']]['orders_dic'][ele['order.name']]['authorizations_dic'][ele['authorization.name']]['challenges_dic'][ele['challenge.name']] = {}

                for value in ele:
                    if value.startswith('account.'):
                        tmp_json[ele['account.name']][value] = ele[value]
                    elif value.startswith('order.'):
                        tmp_json[ele['account.name']]['orders_dic'][ele['order.name']][value] = ele[value]
                    elif value.startswith('authorization.'):
                        tmp_json[ele['account.name']]['orders_dic'][ele['order.name']]['authorizations_dic'][ele['authorization.name']][value] = ele[value]
                    elif value.startswith('challenge'):
                        tmp_json[ele['account.name']]['orders_dic'][ele['order.name']]['authorizations_dic'][ele['authorization.name']]['challenges_dic'][ele['challenge.name']][value] = ele[value]

            else:
                error_list.append(ele)

        # convert nested dictionaries (challenges, authorizations and orders) into list
        account_list = []
        for account in tmp_json:
            tmp_json[account]['orders'] = []
            for order in tmp_json[account]['orders_dic']:
                tmp_json[account]['orders_dic'][order]['authorizations'] = []
                for authorization in tmp_json[account]['orders_dic'][order]['authorizations_dic']:
                    tmp_json[account]['orders_dic'][order]['authorizations_dic'][authorization]['challenges'] = []
                    # build list from challenges and delete dictionary
                    for _name, challenge in tmp_json[account]['orders_dic'][order]['authorizations_dic'][authorization]['challenges_dic'].items():
                        tmp_json[account]['orders_dic'][order]['authorizations_dic'][authorization]['challenges'].append(challenge)
                    del tmp_json[account]['orders_dic'][order]['authorizations_dic'][authorization]['challenges_dic']
                    # build list from authorizations
                    tmp_json[account]['orders_dic'][order]['authorizations'].append(tmp_json[account]['orders_dic'][order]['authorizations_dic'][authorization])
                # delete authorization dictionary
                del tmp_json[account]['orders_dic'][order]['authorizations_dic']
                # build list of orders
                tmp_json[account]['orders'].append(tmp_json[account]['orders_dic'][order])
            del tmp_json[account]['orders_dic']

            # add entry to output list
            account_list.append(tmp_json[account])

        # add errors
        if error_list:
            account_list.append({'error_list': error_list})

        return account_list

    def _to_list(self, field_list, cert_list):
        """ convert query to csv format """
        self.logger.debug('Housekeeping._to_list()')
        csv_list = []

        # attach fieldlist as first row
        if field_list:
            csv_list.append(field_list)
        for cert in cert_list:
            tmp_list = []
            # enumarte fields and store them in temporary list
            for field in field_list:
                # in case we are missing a field put empty string in
                if field in cert:
                    try:
                        # we need to deal with some errors from past
                        value = cert[field].replace('\r\n', '\n')
                        value = value.replace('\r', '')
                        value = value.replace('\n', '')
                        tmp_list.append(value)
                    except Exception:
                        tmp_list.append(cert[field])
                else:
                    tmp_list.append('')

            # append list to output
            csv_list.append(tmp_list)
        self.logger.debug('Housekeeping._to_list() ended with {0} entries'.format(len(csv_list)))
        return csv_list

    def accountreport_get(self, report_format='csv', report_name=None, nested=False):
        """ get account report """
        self.logger.debug('Housekeeping.accountreport_get()')
        (field_list, account_list) = self._accountlist_get()

        # normalize lists
        (field_list, account_list) = self._lists_normalize(field_list, account_list, 'account')

        # convert dates into human readable format
        account_list = self._convert_data(account_list)

        if account_list:
            self.logger.debug('output to dump: {0}.{1}'.format(report_name, report_format))
            if report_format == 'csv':
                self.logger.debug('Housekeeping.certreport_get() dump in csv-format')
                csv_list = self._to_list(field_list, account_list)
                account_list = csv_list
                if report_name:
                    self._csv_dump('{0}.{1}'.format(report_name, report_format), csv_list)
            elif report_format == 'json':
                if nested:
                    account_list = self._to_acc_json(account_list)
                if report_name:
                    self._json_dump('{0}.{1}'.format(report_name, report_format), account_list)

        return account_list

    def certreport_get(self, report_format='csv', report_name=None):
        """ get certificate report """
        self.logger.debug('Housekeeping.certreport_get()')

        (field_list, cert_list) = self._certificatelist_get()

        # normalize lists
        (field_list, cert_list) = self._lists_normalize(field_list, cert_list, 'certificate')

        # convert dates into human readable format
        cert_list = self._convert_data(cert_list)

        # extend list by additional fields to have the fileds in output
        field_list.insert(2, 'certificate.serial')
        field_list.insert(7, 'certificate.issue_date')
        field_list.insert(8, 'certificate.expire_date')

        if cert_list:
            self.logger.debug('Prepare output in: {0} format'.format(report_format))
            if report_format == 'csv':
                self.logger.debug('Housekeeping.certreport_get(): Dump in csv-format')
                csv_list = self._to_list(field_list, cert_list)
                cert_list = csv_list
                if report_name:
                    self._csv_dump('{0}.{1}'.format(report_name, report_format), csv_list)
            elif report_format == 'json':
                self.logger.debug('Housekeeping.certreport_get(): Dump in json-format')
                if report_name:
                    self._json_dump('{0}.{1}'.format(report_name, report_format), cert_list)
            else:
                self.logger.info('Housekeeping.certreport_get(): No dump just return report')

        return cert_list

    def certificate_dates_update(self):
        """ scan certificates and update issue/expiry date """
        self.logger.debug('Housekeeping.certificate_dates_update()')

        with Certificate(self.debug, None, self.logger) as certificate:
            certificate.dates_update()

    def certificates_cleanup(self, uts=None, purge=False, report_format='csv', report_name=None):
        """ database cleanuip certificate-table """
        self.logger.debug('Housekeeping.certificates_cleanup()')
        if not uts:
            uts = uts_now()

        with Certificate(self.debug, None, self.logger) as certificate:
            (field_list, cert_list) = certificate.cleanup(timestamp=uts, purge=purge)

            # normalize lists
            # (field_list, cert_list) = self._lists_normalize(field_list, cert_list, 'certificate')

            if report_name:
                if cert_list:
                    # dump report to file
                    if report_format == 'csv':
                        self.logger.debug('Housekeeping.certificates_cleanup(): Dump in csv-format')
                        csv_list = self._to_list(field_list, cert_list)
                        self._csv_dump('{0}.{1}'.format(report_name, report_format), csv_list)
                    elif report_format == 'json':
                        self.logger.debug('Housekeeping.certificates_cleanup(): Dump in json-format')
                        self._json_dump('{0}.{1}'.format(report_name, report_format), cert_list)
                    else:
                        self.logger.debug('Housekeeping.certificates_cleanup():  No dump just return report')
                else:
                    self.logger.debug('Housekeeping.certificates_cleanup(): No certificates to dump')

        return cert_list

    def cli_usermgr(self, config_dic):
        """ cli usermanager """
        self.logger.debug('Housekeeping.cli_usermgr()')
        check_result = self._cliconfig_check(config_dic)

        # default silence
        if 'silent' not in config_dic:
            config_dic['silent'] = True

        result = None
        if check_result:
            data_dic = self._data_dic_build(config_dic)
            try:
                if 'name' in data_dic:
                    if 'delete' in config_dic and config_dic['delete']:
                        self.dbstore.cliaccount_delete(data_dic)
                    elif 'list' in config_dic and config_dic['list']:
                        self._cliaccounts_list(silent=config_dic['silent'])
                    else:
                        result = self.dbstore.cliaccount_add(data_dic)
                else:
                    self.logger.error('acme2certifier error in Housekeeping.cli_usermgr(): data incomplete')

            except Exception as err_:
                self.logger.critical('acme2certifier database error in Housekeeping.cli_usermgr(): {0}'.format(err_))

        return result

    def authorizations_invalidate(self, uts=uts_now(), report_format='csv', report_name=None):
        """ authorizations cleanup based on expiry date """
        self.logger.debug('Housekeeping.authorization_invalidate({0})'.format(uts))

        with Authorization(self.debug, None, self.logger) as authorization:
            # get expired orders
            (field_list, authorization_list) = authorization.invalidate(timestamp=uts)
            # normalize lists
            (field_list, authorization_list) = self._lists_normalize(field_list, authorization_list, 'authorization')
            # convert dates into human readable format
            authorization_list = self._convert_data(authorization_list)

            if report_name:
                if authorization_list:
                    # dump report to file
                    if report_format == 'csv':
                        self.logger.debug('Housekeeping.authorizations_invalidate(): Dump in csv-format')
                        csv_list = self._to_list(field_list, authorization_list)
                        self._csv_dump('{0}.{1}'.format(report_name, report_format), csv_list)
                    elif report_format == 'json':
                        self.logger.debug('Housekeeping.authorizations_invalidate(): Dump in json-format')
                        self._json_dump('{0}.{1}'.format(report_name, report_format), authorization_list)
                    else:
                        self.logger.debug('Housekeeping.authorizations_invalidate():  No dump just return report')
                else:
                    self.logger.debug('Housekeeping.authorizations_invalidate(): No authorizations to dump')

    def dbversion_check(self, version=None):
        """ check database version """
        self.logger.debug('Housekeeping.dbversion_check({0})'.format(version))

        if version:
            try:
                (result, script_name) = self.dbstore.dbversion_get()
            except Exception as err_:
                self.logger.critical('acme2certifier database error in Housekeeping.dbversion_check(): {0}'.format(err_))
                result = None
                script_name = 'handler specific migration'
            if result != version:
                self.logger.critical('acme2certifier database version mismatch in: version is {0} but should be {1}. Please run the "{2}" script'.format(result, version, script_name))
            else:
                self.logger.debug('acme2certifier database version: {0} is upto date'.format(version))
        else:
            self.logger.critical('acme2certifier database version could not be verified in Housekeeping.dbversion_check()')

    def orders_invalidate(self, uts=uts_now(), report_format='csv', report_name=None):
        """ orders cleanup based on expiry date"""
        self.logger.debug('Housekeeping.orders_invalidate({0})'.format(uts))

        with Order(self.debug, None, self.logger) as order:
            # get expired orders
            (field_list, order_list) = order.invalidate(timestamp=uts)
            # normalize lists
            (field_list, order_list) = self._lists_normalize(field_list, order_list, 'order')
            # convert dates into human readable format
            order_list = self._convert_data(order_list)

            if report_name:
                if order_list:
                    # dump report to file
                    if report_format == 'csv':
                        self.logger.debug('Housekeeping.orders_invalidate(): Dump in csv-format')
                        csv_list = self._to_list(field_list, order_list)
                        self._csv_dump('{0}.{1}'.format(report_name, report_format), csv_list)
                    elif report_format == 'json':
                        self.logger.debug('Housekeeping.orders_invalidate(): Dump in json-format')
                        self._json_dump('{0}.{1}'.format(report_name, report_format), order_list)
                    else:
                        self.logger.debug('Housekeeping.orders_invalidate():  No dump just return report')
                else:
                    self.logger.debug('Housekeeping.orders_invalidate(): No orders to dump')

        return order_list

    def parse(self, content):
        """ new oder request """
        self.logger.debug('Housekeeping.parse()')

        # def certreport_get(self, report_format='csv', report_name=None):
        # check message
        (code, message, detail, _protected, payload, _account_name, permissions_dic) = self.message.cli_check(content)

        response_dic = {}
        if code == 200:
            if 'type' in payload and 'data' in payload:
                if payload['type'] == 'report':
                    (code, message, detail, response_dic) = self._clireport_get(payload, permissions_dic)
                else:
                    code = 400
                    message = 'urn:ietf:params:acme:error:malformed'
                    detail = 'unknown type value'
            else:
                code = 400
                message = 'urn:ietf:params:acme:error:malformed'
                detail = 'either type field or data field is missing in payload'

        # prepare/enrich response
        status_dic = {'code': code, 'type': message, 'detail': detail}
        response_dic = self.message.prepare_response(response_dic, status_dic, False)
        self.logger.debug('Housekeeping.parse() returned something.')

        return response_dic<|MERGE_RESOLUTION|>--- conflicted
+++ resolved
@@ -2,7 +2,6 @@
 # -*- coding: utf-8 -*-
 # pylint: disable=c0209
 """ Housekeeping class """
-# pylint: disable=c0209
 from __future__ import print_function
 import csv
 import json
@@ -169,11 +168,7 @@
     def _csv_dump(self, filename, content):
         """ dump content csv file """
         self.logger.debug('Housekeeping._csv_dump()')
-<<<<<<< HEAD
         with open(filename, 'w', encoding='utf8', newline='') as file_:
-=======
-        with open(filename, 'w', newline='', encoding='utf8') as file_:
->>>>>>> a0e73da6
             writer = csv.writer(file_, delimiter=',', quotechar='"', quoting=csv.QUOTE_NONNUMERIC)
             writer.writerows(content)
 
@@ -206,11 +201,7 @@
         """ dump content json file """
         self.logger.debug('Housekeeping._json_dump()')
         jdump = json.dumps(data_, ensure_ascii=False, indent=4, default=str)
-<<<<<<< HEAD
         with open(filename, 'w', encoding='utf8', newline='') as file_:
-=======
-        with open(filename, 'w', newline='', encoding='utf8') as file_:
->>>>>>> a0e73da6
             file_.write(jdump)  # lgtm [py/clear-text-storage-sensitive-data]
 
     def _fieldlist_normalize(self, field_list, prefix):
