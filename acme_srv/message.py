--- conflicted
+++ resolved
@@ -155,11 +155,7 @@
         self.logger.debug('Message.check() ended with:{0}'.format(code))
         return(code, message, detail, protected, payload, account_name)
 
-<<<<<<< HEAD
-    def prepare_response(self, response_dic, status_dic):
-=======
     def prepare_response(self, response_dic, status_dic, add_nonce=True):
->>>>>>> b4343617
         """ prepare response_dic """
         self.logger.debug('Message.prepare_response()')
         if 'code' not in status_dic:
