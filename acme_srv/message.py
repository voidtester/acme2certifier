#!/usr/bin/python
# -*- coding: utf-8 -*-
<<<<<<< HEAD
# pylint: disable=c0209, e5110
=======
# pylint: disable=c0209
>>>>>>> a0e73da6
""" ca hanlder for Insta Certifier via REST-API class """
from __future__ import print_function
import json
from acme_srv.helper import decode_message, load_config
from acme_srv.error import Error
from acme_srv.db_handler import DBstore
from acme_srv.nonce import Nonce
from acme_srv.signature import Signature


class Message(object):
    """ Message  handler """

    def __init__(self, debug=None, srv_name=None, logger=None):
        self.debug = debug
        self.logger = logger
        self.nonce = Nonce(self.debug, self.logger)
        self.dbstore = DBstore(self.debug, self.logger)
        self.server_name = srv_name
        self.path_dic = {'acct_path': '/acme/acct/', 'revocation_path': '/acme/revokecert'}
        self.disable_dic = {'signature_check_disable': False, 'nonce_check_disable': False}
        self._config_load()

    def __enter__(self):
        """ Makes ACMEHandler a Context Manager """
        return self

    def __exit__(self, *args):
        """ cose the connection at the end of the context """

    def _config_load(self):
        """" load config from file """
        self.logger.debug('_config_load()')
        config_dic = load_config()
        if 'Nonce' in config_dic:
            self.disable_dic['nonce_check_disable'] = config_dic.getboolean('Nonce', 'nonce_check_disable', fallback=False)
            self.disable_dic['signature_check_disable'] = config_dic.getboolean('Nonce', 'signature_check_disable', fallback=False)

        if 'Directory' in config_dic:
            if 'url_prefix' in config_dic['Directory']:
                self.path_dic = {k: config_dic['Directory']['url_prefix'] + v for k, v in self.path_dic.items()}

    def _name_get(self, content):
        """ get name for account """
        self.logger.debug('Message._name_get()')

        if 'kid' in content:
            self.logger.debug('kid: {0}'.format(content['kid']))
            kid = content['kid'].replace('{0}{1}'.format(self.server_name, self.path_dic['acct_path']), '')
            if '/' in kid:
                kid = None
        elif 'jwk' in content and 'url' in content:
            if content['url'] == '{0}{1}'.format(self.server_name, self.path_dic['revocation_path']):
                # this is needed for cases where we get a revocation message signed with account key but account name is missing)
                try:
                    account_list = self.dbstore.account_lookup('jwk', json.dumps(content['jwk']))
                except BaseException as err_:
                    self.logger.critical('acme2certifier database error in Message._name_get(): {0}'.format(err_))
                    account_list = []
                if account_list:
                    if 'name' in account_list:
                        kid = account_list['name']
                    else:
                        kid = None
                else:
                    kid = None
            else:
                kid = None
        else:
            kid = None
        self.logger.debug('Message._name_get() returns: {0}'.format(kid))
        return kid

    # pylint: disable=R0914
    def check(self, content, use_emb_key=False, skip_nonce_check=False):
        """ validate message """
        self.logger.debug('Message.check()')
        # disable signature check if paramter has been set
        if self.disable_dic['signature_check_disable']:
            self.logger.error('**** SIGNATURE_CHECK_DISABLE!!! Severe security issue ****')
            skip_signature_check = True
        else:
            skip_signature_check = False

        # decode message
        (result, error_detail, protected, payload, _signature) = decode_message(self.logger, content)
        account_name = None
        if result:
            # decoding successful - check nonce for anti replay protection
            if skip_nonce_check or self.disable_dic['nonce_check_disable']:
                # nonce check can be skipped by configuration and in case of key-rollover
                if self.disable_dic['nonce_check_disable']:
                    self.logger.error('**** NONCE CHECK DISABLED!!! Severe security issue ****')
                else:
                    self.logger.info('skip nonce check of inner payload during keyrollover')
                code = 200
                message = None
                detail = None
            else:
                (code, message, detail) = self.nonce.check(protected)

            if code == 200 and not skip_signature_check:
                # nonce check successful - check signature
                account_name = self._name_get(protected)
                signature = Signature(self.debug, self.server_name, self.logger)
                # we need the decoded protected header to grab a key to verify signature
                (sig_check, error, error_detail) = signature.check(account_name, content, use_emb_key, protected)
                if sig_check:
                    code = 200
                    message = None
                    detail = None
                else:
                    code = 403
                    message = error
                    detail = error_detail
        else:
            # message could not get decoded
            code = 400
            message = 'urn:ietf:params:acme:error:malformed'
            detail = error_detail

        self.logger.debug('Message.check() ended with:{0}'.format(code))
        return (code, message, detail, protected, payload, account_name)

    def cli_check(self, content):
        """ validate message coming from CLI client """
        self.logger.debug('Message.cli_check()')

        # decode message
        (result, error_detail, protected, payload, _signature) = decode_message(self.logger, content)
        account_name = None
        permissions = {}
        if result:
            # check signature
            account_name = self._name_get(protected)
            signature = Signature(self.debug, self.server_name, self.logger)
            # we need the decoded protected header to grab a key to verify signature
            (sig_check, error, error_detail) = signature.cli_check(account_name, content)
            if sig_check:
                code = 200
                message = None
                detail = None
                permissions = self.dbstore.cli_permissions_get(account_name)
            else:
                code = 403
                message = error
                detail = error_detail
        else:
            # message could not get decoded
            code = 400
            message = 'urn:ietf:params:acme:error:malformed'
            detail = error_detail

        self.logger.debug('Message.check() ended with:{0}'.format(code))
        return(code, message, detail, protected, payload, account_name, permissions)

    def prepare_response(self, response_dic, status_dic, add_nonce=True):
        """ prepare response_dic """
        self.logger.debug('Message.prepare_response()')
        if 'code' not in status_dic:
            status_dic['code'] = 400
            status_dic['type'] = 'urn:ietf:params:acme:error:serverInternal'
            status_dic['detail'] = 'http status code missing'

        if 'type' not in status_dic:
            status_dic['type'] = 'urn:ietf:params:acme:error:serverInternal'

        if 'detail' not in status_dic:
            status_dic['detail'] = None

        # create response
        response_dic['code'] = status_dic['code']

        # create header if not existing
        if 'header' not in response_dic:
            response_dic['header'] = {}

        if status_dic['code'] >= 400:
            if status_dic['detail']:
                # some error occured get details
                error_message = Error(self.debug, self.logger)
                status_dic['detail'] = error_message.enrich_error(status_dic['type'], status_dic['detail'])
                response_dic['data'] = {'status': status_dic['code'], 'type': status_dic['type'], 'detail': status_dic['detail']}
            else:
                response_dic['data'] = {'status': status_dic['code'], 'type': status_dic['type']}
        else:
            # add nonce to header
            if add_nonce:
                response_dic['header']['Replay-Nonce'] = self.nonce.generate_and_add()

        return response_dic<|MERGE_RESOLUTION|>--- conflicted
+++ resolved
@@ -1,11 +1,7 @@
 #!/usr/bin/python
 # -*- coding: utf-8 -*-
-<<<<<<< HEAD
-# pylint: disable=c0209, e5110
-=======
 # pylint: disable=c0209
->>>>>>> a0e73da6
-""" ca hanlder for Insta Certifier via REST-API class """
+""" message class """
 from __future__ import print_function
 import json
 from acme_srv.helper import decode_message, load_config
@@ -159,7 +155,7 @@
             detail = error_detail
 
         self.logger.debug('Message.check() ended with:{0}'.format(code))
-        return(code, message, detail, protected, payload, account_name, permissions)
+        return (code, message, detail, protected, payload, account_name, permissions)
 
     def prepare_response(self, response_dic, status_dic, add_nonce=True):
         """ prepare response_dic """
