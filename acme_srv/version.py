""" version file """
# Store the version here so:
# 1) we don't load dependencies by storing it in __init__.py
# 2) we can import it in setup.py for the same reason
# 3) we can import it into your module module
<<<<<<< HEAD
__version__ = '0.17.1'
__dbversion__ = '0.15.3'
=======
__version__ = '0.18'
__dbversion__ = '0.18'
>>>>>>> 53315a6b
<|MERGE_RESOLUTION|>--- conflicted
+++ resolved
@@ -3,10 +3,5 @@
 # 1) we don't load dependencies by storing it in __init__.py
 # 2) we can import it in setup.py for the same reason
 # 3) we can import it into your module module
-<<<<<<< HEAD
-__version__ = '0.17.1'
-__dbversion__ = '0.15.3'
-=======
 __version__ = '0.18'
-__dbversion__ = '0.18'
->>>>>>> 53315a6b
+__dbversion__ = '0.18'