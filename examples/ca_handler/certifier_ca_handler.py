--- conflicted
+++ resolved
@@ -9,11 +9,7 @@
 from typing import List, Tuple, Dict
 import requests
 from requests.auth import HTTPBasicAuth
-<<<<<<< HEAD
-# pylint: disable=C0209, E0401
-=======
 # pylint: disable=e0401
->>>>>>> 33a00e4a
 from acme_srv.helper import load_config, cert_serial_get, uts_now, uts_to_date_utc, b64_decode, b64_encode, cert_pem2der, parse_url, proxy_check, error_dic_get, header_info_get
 
 
@@ -301,11 +297,7 @@
             try:
                 self.header_info_field = json.loads(config_dic['Order']['header_info_list'])[0]
             except Exception as err_:
-<<<<<<< HEAD
-                self.logger.warning('Order._config_orderconfig_load() header_info_list failed with error: {0}'.format(err_))
-=======
                 self.logger.warning('Order._config_orderconfig_load() header_info_list failed with error: %s', err_)
->>>>>>> 33a00e4a
 
         self.logger.debug('_config_header_info() ended')
 
@@ -457,11 +449,7 @@
 
     def _profile_id_get(self, csr: str) -> str:
         """ get profile id from csr """
-<<<<<<< HEAD
-        self.logger.debug('CAhandler._profile_id_get({0})'.format(csr))
-=======
         self.logger.debug('CAhandler._profile_id_get(%s)', csr)
->>>>>>> 33a00e4a
         profile_id = None
 
         # parse profileid from http_header
@@ -475,15 +463,9 @@
                             profile_id = ele.split('=')[1]
                             break
             except Exception as err:
-<<<<<<< HEAD
-                self.logger.error('CAhandler._profile_id_get() could not parse profile_id: {0}'.format(err))
-
-        self.logger.debug('CAhandler._profile_id_get() ended with: {0}'.format(profile_id))
-=======
                 self.logger.error('CAhandler._profile_id_get() could not parse profile_id: %s', err)
 
         self.logger.debug('CAhandler._profile_id_get() ended with: %s', profile_id)
->>>>>>> 33a00e4a
         return profile_id
 
     def _request_poll(self, request_url: str) -> Tuple[str, str, str, str, bool]:
