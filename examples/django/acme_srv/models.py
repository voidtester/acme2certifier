--- conflicted
+++ resolved
@@ -96,15 +96,11 @@
     """ order table """
     name = models.CharField(max_length=15, unique=True)
     order = models.ForeignKey(Order, on_delete=models.CASCADE)
-<<<<<<< HEAD
-    csr = models.TextField(blank=True, null=True)
-=======
-    csr = models.TextField(blank=True, null=False)
->>>>>>> e1f49277
-    cert = models.TextField(blank=True, null=True)
-    cert_raw = models.TextField(blank=True, null=True)
-    error = models.TextField(blank=True, null=True)
-    poll_identifier = models.TextField(blank=True, null=True)
+    csr = models.TextField(null=True, blank=True)
+    cert = models.TextField(null=True, blank=True)
+    cert_raw = models.TextField(null=True, blank=True)
+    error = models.TextField(null=True, blank=True)
+    poll_identifier = models.TextField(null=True, blank=True)
     expire_uts = models.IntegerField(default=0)
     issue_uts = models.IntegerField(default=0)
     created_at = models.DateTimeField(auto_now_add=True, null=True)
