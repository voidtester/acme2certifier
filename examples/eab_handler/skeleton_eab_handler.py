#!/usr/bin/python
# -*- coding: utf-8 -*-
""" eab json handler """
from __future__ import print_function
# pylint: disable=E0401
from acme_srv.helper import load_config


class EABhandler(object):
    """ EAB file handler """

    def __init__(self, logger=None):
        self.logger = logger
        self.key = None

    def __enter__(self):
        """ Makes EABhandler a Context Manager """
        if not self.key:
            self._config_load()
        return self

    def __exit__(self, *args):
        """ cose the connection at the end of the context """

    def _config_load(self):
        """" load config from file """
        self.logger.debug('EABhandler._config_load()')

        config_dic = load_config(self.logger, 'EABhandler')
<<<<<<< HEAD
        if 'key' in config_dic['EABhandler']:
            self.key = config_dic['EABhandler']['key']
=======
        if 'EABhandler' in config_dic:
            if 'key' in config_dic['EABhandler']:
                self.key = config_dic['EABhandler']['key']
>>>>>>> 3d53d16a

        self.logger.debug('EABhandler._config_load() ended')

    def mac_key_get(self, kid=None):
        """ check external account binding """
        self.logger.debug('EABhandler.mac_key_get({})'.format(kid))
        mac_key = None

        return mac_key<|MERGE_RESOLUTION|>--- conflicted
+++ resolved
@@ -27,14 +27,9 @@
         self.logger.debug('EABhandler._config_load()')
 
         config_dic = load_config(self.logger, 'EABhandler')
-<<<<<<< HEAD
-        if 'key' in config_dic['EABhandler']:
-            self.key = config_dic['EABhandler']['key']
-=======
         if 'EABhandler' in config_dic:
             if 'key' in config_dic['EABhandler']:
                 self.key = config_dic['EABhandler']['key']
->>>>>>> 3d53d16a
 
         self.logger.debug('EABhandler._config_load() ended')
 
