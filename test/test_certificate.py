--- conflicted
+++ resolved
@@ -1819,11 +1819,7 @@
 
     @patch('acme_srv.certificate.ca_handler_load')
     @patch('acme_srv.certificate.load_config')
-<<<<<<< HEAD
-    def test_165_config_load(self, mock_load_cfg):
-=======
     def test_165_config_load(self, mock_load_cfg, mock_handler):
->>>>>>> 33a00e4a
         """ test _config_load empty dictionary """
         mock_load_cfg.return_value = {}
         self.certificate._config_load()
@@ -1847,11 +1843,7 @@
 
     @patch('acme_srv.certificate.ca_handler_load')
     @patch('acme_srv.certificate.load_config')
-<<<<<<< HEAD
-    def test_167_config_load(self, mock_load_cfg):
-=======
     def test_167_config_load(self, mock_load_cfg, mock_hand):
->>>>>>> 33a00e4a
         """ test _config_load missing ca_handler """
         parser = configparser.ConfigParser()
         parser['Order'] = {'tnauthlist_support': False}
@@ -1866,11 +1858,7 @@
 
     @patch('acme_srv.certificate.ca_handler_load')
     @patch('acme_srv.certificate.load_config')
-<<<<<<< HEAD
-    def test_168_config_load(self, mock_load_cfg):
-=======
     def test_168_config_load(self, mock_load_cfg, mock_hand):
->>>>>>> 33a00e4a
         """ test _config_load missing ca_handler """
         parser = configparser.ConfigParser()
         parser['Order'] = {'tnauthlist_support': True}
@@ -1935,11 +1923,7 @@
 
     @patch('acme_srv.certificate.ca_handler_load')
     @patch('acme_srv.certificate.load_config')
-<<<<<<< HEAD
-    def test_172_config_load(self, mock_load_cfg):
-=======
     def test_172_config_load(self, mock_load_cfg, mock_handler):
->>>>>>> 33a00e4a
         """ test _config_load missing ca_handler """
         parser = configparser.ConfigParser()
         parser['Directory'] = {'foo': 'bar', 'url_prefix': 'url_prefix'}
@@ -1973,11 +1957,7 @@
 
     @patch('acme_srv.certificate.ca_handler_load')
     @patch('acme_srv.certificate.load_config')
-<<<<<<< HEAD
-    def test_174_config_load(self, mock_load_cfg):
-=======
     def test_174_config_load(self, mock_load_cfg, mock_handler):
->>>>>>> 33a00e4a
         """ test _config_load no cert_reusage_timeframe """
         parser = configparser.ConfigParser()
         parser['Certificate'] = {'foo': 'bar'}
@@ -1993,11 +1973,7 @@
 
     @patch('acme_srv.certificate.ca_handler_load')
     @patch('acme_srv.certificate.load_config')
-<<<<<<< HEAD
-    def test_175_config_load(self, mock_load_cfg):
-=======
     def test_175_config_load(self, mock_load_cfg, mock_handler):
->>>>>>> 33a00e4a
         """ test _config_load cert_reusage_timeframe 120 """
         parser = configparser.ConfigParser()
         parser['Certificate'] = {'cert_reusage_timeframe': 1200}
@@ -2012,11 +1988,7 @@
 
     @patch('acme_srv.certificate.ca_handler_load')
     @patch('acme_srv.certificate.load_config')
-<<<<<<< HEAD
-    def test_176_config_load(self, mock_load_cfg):
-=======
     def test_176_config_load(self, mock_load_cfg, mock_handler):
->>>>>>> 33a00e4a
         """ test _config_load cert_reusage_timeframe 0 """
         parser = configparser.ConfigParser()
         parser['Certificate'] = {'cert_reusage_timeframe': 0}
@@ -2031,11 +2003,7 @@
 
     @patch('acme_srv.certificate.ca_handler_load')
     @patch('acme_srv.certificate.load_config')
-<<<<<<< HEAD
-    def test_177_config_load(self, mock_load_cfg):
-=======
     def test_177_config_load(self, mock_load_cfg, mock_handler):
->>>>>>> 33a00e4a
         """ test _config_load cert_reusage_timeframe text """
         parser = configparser.ConfigParser()
         parser['Certificate'] = {'cert_reusage_timeframe': 'aaa'}
@@ -2052,11 +2020,7 @@
 
     @patch('acme_srv.certificate.ca_handler_load')
     @patch('acme_srv.certificate.load_config')
-<<<<<<< HEAD
-    def test_178_config_load(self, mock_load_cfg):
-=======
     def test_178_config_load(self, mock_load_cfg, mock_handler):
->>>>>>> 33a00e4a
         """ test _config_load enrollment_timeout 120 """
         parser = configparser.ConfigParser()
         parser['Certificate'] = {'enrollment_timeout': 120}
@@ -2071,11 +2035,7 @@
 
     @patch('acme_srv.certificate.ca_handler_load')
     @patch('acme_srv.certificate.load_config')
-<<<<<<< HEAD
-    def test_179_config_load(self, mock_load_cfg):
-=======
     def test_179_config_load(self, mock_load_cfg, mock_handler):
->>>>>>> 33a00e4a
         """ test _config_load certificate text """
         parser = configparser.ConfigParser()
         parser['Certificate'] = {'enrollment_timeout': 'aaa'}
@@ -2093,11 +2053,7 @@
     @patch('acme_srv.certificate.ca_handler_load')
     @patch('acme_srv.certificate.hooks_load')
     @patch('acme_srv.certificate.load_config')
-<<<<<<< HEAD
-    def test_180_config_load(self, mock_load_cfg, mock_hooks):
-=======
     def test_180_config_load(self, mock_load_cfg, mock_hooks, mock_handler):
->>>>>>> 33a00e4a
         """ test _config_load hooks_load() returns None """
         parser = configparser.ConfigParser()
         parser['Certificate'] = {'enrollment_timeout': 120}
@@ -2114,11 +2070,7 @@
     @patch('acme_srv.certificate.ca_handler_load')
     @patch('acme_srv.certificate.hooks_load')
     @patch('acme_srv.certificate.load_config')
-<<<<<<< HEAD
-    def test_181_config_load(self, mock_load_cfg, mock_hooks):
-=======
     def test_181_config_load(self, mock_load_cfg, mock_hooks, mock_handler):
->>>>>>> 33a00e4a
         """ test _config_load hooks_load() returns module """
         parser = configparser.ConfigParser()
         parser['Certificate'] = {'enrollment_timeout': 120}
